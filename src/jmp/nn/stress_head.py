from __future__ import annotations

import contextlib
from typing import Literal

import nshconfig as C
import nshutils.typecheck as tc
import torch
import torch.nn as nn
from e3nn import o3
from einops import rearrange
from torch_geometric.data.data import BaseData
from torch_scatter import scatter
from typing_extensions import TypedDict, assert_never, override

from ..models.gemnet.backbone import GOCBackboneOutput
from .base import OutputHeadBase, OutputHeadInput, TargetConfigBase
from .utils.tensor_grad import enable_grad


class _Rank2DecompositionEdgeBlock(nn.Module):
    r"""Prediction of rank 2 tensor
    Decompose rank 2 tensor with irreps
    since it is symmetric we need just irrep degree 0 and 2
    Parameters
    ----------
    emb_size : int
        size of edge embedding used to compute outer products
    num_layers : int
        number of layers of the MLP
    --------
    """

    change_mat: tc.Float[torch.Tensor, "9 9"]

    def __init__(
        self,
        emb_size,
        edge_level,
        extensive=False,
        num_layers=2,
        activation_cls: type[nn.Module] = nn.SiLU,
    ):
        super().__init__()
        self.emb_size = emb_size
        self.edge_level = edge_level
        self.extensive = extensive
        self.scalar_nonlinearity = activation_cls()
        self.scalar_MLP = nn.ModuleList()
        self.irrep2_MLP = nn.ModuleList()
        for i in range(num_layers):
            if i < num_layers - 1:
                self.scalar_MLP.append(nn.Linear(emb_size, emb_size))
                self.irrep2_MLP.append(nn.Linear(emb_size, emb_size))
                self.scalar_MLP.append(self.scalar_nonlinearity)
                self.irrep2_MLP.append(self.scalar_nonlinearity)
            else:
                self.scalar_MLP.append(nn.Linear(emb_size, 1))
                self.irrep2_MLP.append(nn.Linear(emb_size, 1))

        # Change of basis obtained by stacking the C-G coefficients in the right way

        self.register_buffer(
            "change_mat",
            torch.transpose(
                torch.tensor(
                    [
                        [3 ** (-0.5), 0, 0, 0, 3 ** (-0.5), 0, 0, 0, 3 ** (-0.5)],
                        [0, 0, 0, 0, 0, 2 ** (-0.5), 0, -(2 ** (-0.5)), 0],
                        [0, 0, -(2 ** (-0.5)), 0, 0, 0, 2 ** (-0.5), 0, 0],
                        [0, 2 ** (-0.5), 0, -(2 ** (-0.5)), 0, 0, 0, 0, 0],
                        [0, 0, 0.5**0.5, 0, 0, 0, 0.5**0.5, 0, 0],
                        [0, 2 ** (-0.5), 0, 2 ** (-0.5), 0, 0, 0, 0, 0],
                        [
                            -(6 ** (-0.5)),
                            0,
                            0,
                            0,
                            2 * 6 ** (-0.5),
                            0,
                            0,
                            0,
                            -(6 ** (-0.5)),
                        ],
                        [0, 0, 0, 0, 0, 2 ** (-0.5), 0, 2 ** (-0.5), 0],
                        [-(2 ** (-0.5)), 0, 0, 0, 0, 0, 0, 0, 2 ** (-0.5)],
                    ]
                ).detach(),
                0,
                1,
            ),
            persistent=False,
        )

    @override
    def forward(
        self,
        x_edge: tc.Float[torch.Tensor, "num_edges emb_size"],
        edge_vec: tc.Float[torch.Tensor, "num_edges 3"],
        idx_t: tc.Int[torch.Tensor, "num_edges"],
        batch_idx: tc.Int[torch.Tensor, "num_nodes"],
        batch_size: int,
        return_decomposed: bool = True,
    ):
        """evaluate
        Parameters
        ----------
        x_edge : `torch.Tensor`
            tensor of shape ``(nEdges, emb_size)``
        edge_vec : `torch.Tensor`
            tensor of shape ``(nEdges, 3)``
        data : ``LMDBDataset sample``
        Returns
        -------
        `torch.Tensor`
            tensor of shape ``(..., 3, 3)``
        """
        # Calculate spherical harmonics of degree 2 of the points sampled
        sphere_irrep2 = o3.spherical_harmonics(
            2, edge_vec, True
        ).detach()  # (nEdges, 5)

        if self.edge_level:
            # Irrep 0 prediction
            edge_scalar = x_edge
            for i, module in enumerate(self.scalar_MLP):
                edge_scalar = module(edge_scalar)

            # Irrep 2 prediction
            edge_irrep2 = x_edge  # (nEdges, 5, emb_size)
            for i, module in enumerate(self.irrep2_MLP):
                edge_irrep2 = module(edge_irrep2)
            edge_irrep2 = sphere_irrep2[:, :, None] * edge_irrep2[:, None, :]

            node_scalar = scatter(
                edge_scalar,
                idx_t,
                dim=0,
                dim_size=batch_idx.shape[0],
                reduce="mean",
            )
            node_irrep2 = scatter(
                edge_irrep2,
                idx_t,
                dim=0,
                dim_size=batch_idx.shape[0],
                reduce="mean",
            )
        else:
            edge_irrep2 = (
                sphere_irrep2[:, :, None] * x_edge[:, None, :]
            )  # (nAtoms, 5, emb_size)

            node_scalar = scatter(x_edge, idx_t, dim=0, reduce="mean")
            node_irrep2 = scatter(edge_irrep2, idx_t, dim=0, reduce="mean")

            # Irrep 0 prediction
            for i, module in enumerate(self.scalar_MLP):
                if i == 0:
                    node_scalar = module(node_scalar)
                else:
                    node_scalar = module(node_scalar)

            # Irrep 2 prediction
            for i, module in enumerate(self.irrep2_MLP):
                if i == 0:
                    node_irrep2 = module(node_irrep2)
                else:
                    node_irrep2 = module(node_irrep2)

        if self.extensive:
            scalar = scatter(
                node_scalar.view(-1),
                batch_idx,
                dim=0,
                dim_size=batch_size,
                reduce="sum",
            )
            irrep2 = scatter(
                node_irrep2.view(-1, 5),
                batch_idx,
                dim=0,
                dim_size=batch_size,
                reduce="sum",
            )
        else:
            irrep2 = scatter(
                node_irrep2.view(-1, 5),
                batch_idx,
                dim=0,
                dim_size=batch_size,
                reduce="mean",
            )
            scalar = scatter(
                node_scalar.view(-1),
                batch_idx,
                dim=0,
                dim_size=batch_size,
                reduce="mean",
            )

        if return_decomposed:
            return scalar, irrep2

        return self.combine_scalar_irrep2(scalar, irrep2)

    def combine_scalar_irrep2(self, scalar, irrep2):
        # Change of basis to compute a rank 2 symmetric tensor

        vector = torch.zeros((scalar.shape[0], 3), device=scalar.device).detach()
        flatten_irreps = torch.cat([scalar.reshape(-1, 1), vector, irrep2], dim=1)
        stress = torch.einsum(
            "ab, cb->ca", self.change_mat.to(flatten_irreps.device), flatten_irreps
        )
        tc.tassert(tc.Float[torch.Tensor, "bsz nine"], stress)

        stress = rearrange(
            stress,
            "b (three1 three2) -> b three1 three2",
            three1=3,
            three2=3,
        ).contiguous()

        return stress


class StressTargetConfig(TargetConfigBase):
    reduction: Literal["sum", "mean"] = "sum"
    """
    The reduction method for the target. This refers to how the target is computed.
    For example, for graph scalar targets, this refers to how the scalar targets are
    computed from each node's scalar prediction.
    """

    num_layers: int = 1
    """The number of layers in the output head"""

    edge_level: bool = True
    """Whether to predict at the edge level"""

    @property
    def extensive(self):
        match self.reduction:
            case "sum":
                return True
            case "mean":
                return False
            case _:
                assert_never(self.reduction)

    def create_model(
        self,
        d_model_edge: int,
        activation_cls: type[nn.Module],
    ):
        return StressOutputHead(
            hparams=self,
            d_model_edge=d_model_edge,
            activation_cls=activation_cls,
        )


class StressOutputHead(OutputHeadBase):
    @override
    def __init__(
        self,
        hparams: StressTargetConfig,
        d_model_edge: int,
        activation_cls: type[nn.Module],
    ):
        super().__init__()

        self.hparams = hparams
        del hparams

        self.block = _Rank2DecompositionEdgeBlock(
            d_model_edge,
            edge_level=self.hparams.edge_level,
            extensive=self.hparams.extensive,
            num_layers=self.hparams.num_layers,
            activation_cls=activation_cls,
        )

    @override
<<<<<<< HEAD
    def forward(self, input: OutputHeadInput) -> tc.Float[torch.Tensor, "bsz 3 3"]:
=======
    def forward(
        self,
        input: StressOutputHeadInput,
        return_decomposed: bool = True,
    ) -> tc.Float[torch.Tensor, "bsz 3 3"]:
>>>>>>> fcb069a2
        return self.block(
            input["backbone_output"]["forces"],
            input["backbone_output"]["V_st"],
            input["backbone_output"]["idx_t"],
            input["data"].batch,
            input["data"].cell.shape[0],
<<<<<<< HEAD
        )

    @override
    @contextlib.contextmanager
    def forward_context(self, data: BaseData):
        yield


class ConservativeStressTargetConfig(TargetConfigBase):
    energy_prop_name: str = "energy"
    """The name of the energy property."""

    def create_model(
        self,
    ):
        return ConservativeStressOutputHead(
            hparams=self,
        )


class ConservativeStressOutputHead(OutputHeadBase):
    @override
    def __init__(
        self,
        hparams: ConservativeStressTargetConfig,
    ):
        super().__init__()
        self.hparams = hparams

    @override
    def forward(self, input: OutputHeadInput) -> tc.Float[torch.Tensor, "bsz 3 3"]:
        predicted_props = input["predicted_props"]
        if self.hparams.energy_prop_name not in predicted_props:
            raise ValueError(
                f"Predicted props does not contain {self.hparams.energy_prop_name}, check energy prop name and make sure energy is predicted before stress."
            )
        energy = predicted_props[self.hparams.energy_prop_name]
        strain = input["data"].strain
        grad = torch.autograd.grad(
            energy,
            [strain],
            grad_outputs=torch.ones_like(energy),
            create_graph=self.training,
        )
        virial = grad[0]
        volume = torch.linalg.det(input["data"].cell).abs()
        # tc.tassert(tc.Float[torch.Tensor, "bsz"], volume)
        num_graphs = int(torch.max(input["data"].batch).item() + 1)
        assert volume.shape == (
            num_graphs,
        ), f"volume.shape={volume.shape} != {(num_graphs,)}"
        assert torch.is_floating_point(
            volume
        ), f"volume.dtype={volume.dtype}, expected floating point"
        stress = virial / rearrange(volume, "b -> b 1 1")

        return stress

    @override
    @contextlib.contextmanager
    def forward_context(self, data: BaseData):
        with contextlib.ExitStack() as stack:
            enable_grad(stack)

            if not data.pos.requires_grad:
                data.pos.requires_grad_(True)

            num_graphs = int(torch.max(data.batch).item() + 1)
            data.strain = torch.zeros(
                (num_graphs, 3, 3),
                dtype=data.pos.dtype,
                device=data.pos.device,
            )
            data.strain.requires_grad_(True)
            symmetric_displacement = 0.5 * (data.strain + data.strain.transpose(-1, -2))

            data.pos = data.pos + torch.bmm(
                data.pos.unsqueeze(-2), symmetric_displacement[data.batch]
            ).squeeze(-2)
            data.cell = data.cell + torch.bmm(data.cell, symmetric_displacement)

            yield
=======
            return_decomposed=return_decomposed,
        )

    def combine_scalar_irrep2(self, scalar, irrep2):
        return self.block.combine_scalar_irrep2(scalar, irrep2)
>>>>>>> fcb069a2
<|MERGE_RESOLUTION|>--- conflicted
+++ resolved
@@ -282,28 +282,27 @@
         )
 
     @override
-<<<<<<< HEAD
-    def forward(self, input: OutputHeadInput) -> tc.Float[torch.Tensor, "bsz 3 3"]:
-=======
     def forward(
         self,
         input: StressOutputHeadInput,
         return_decomposed: bool = True,
     ) -> tc.Float[torch.Tensor, "bsz 3 3"]:
->>>>>>> fcb069a2
         return self.block(
             input["backbone_output"]["forces"],
             input["backbone_output"]["V_st"],
             input["backbone_output"]["idx_t"],
             input["data"].batch,
             input["data"].cell.shape[0],
-<<<<<<< HEAD
+            return_decomposed=return_decomposed,
         )
 
     @override
     @contextlib.contextmanager
     def forward_context(self, data: BaseData):
         yield
+        
+    def combine_scalar_irrep2(self, scalar, irrep2):
+        return self.block.combine_scalar_irrep2(scalar, irrep2)
 
 
 class ConservativeStressTargetConfig(TargetConfigBase):
@@ -379,11 +378,4 @@
             ).squeeze(-2)
             data.cell = data.cell + torch.bmm(data.cell, symmetric_displacement)
 
-            yield
-=======
-            return_decomposed=return_decomposed,
-        )
-
-    def combine_scalar_irrep2(self, scalar, irrep2):
-        return self.block.combine_scalar_irrep2(scalar, irrep2)
->>>>>>> fcb069a2
+            yield